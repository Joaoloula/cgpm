# -*- coding: utf-8 -*-

# Copyright (c) 2015-2016 MIT Probabilistic Computing Project

# Licensed under the Apache License, Version 2.0 (the "License");
# you may not use this file except in compliance with the License.
# You may obtain a copy of the License at

#    http://www.apache.org/licenses/LICENSE-2.0

# Unless required by applicable law or agreed to in writing, software
# distributed under the License is distributed on an "AS IS" BASIS,
# WITHOUT WARRANTIES OR CONDITIONS OF ANY KIND, either express or implied.
# See the License for the specific language governing permissions and
# limitations under the License.

from __future__ import print_function
from __future__ import division
from future import standard_library
standard_library.install_aliases()
from builtins import next
from builtins import zip
from builtins import range
from past.utils import old_div
import pickle as pickle
import copy
import importlib
import itertools
import sys
import time

from collections import OrderedDict
from collections import defaultdict
from math import isnan

import numpy as np

from cgpm.cgpm import CGpm
from cgpm.crosscat import sampling
from cgpm.mixtures.dim import Dim
from cgpm.mixtures.view import View
from cgpm.network.helpers import retrieve_ancestors
from cgpm.network.helpers import retrieve_variable_to_cgpm
from cgpm.network.helpers import retrieve_weakly_connected_components
from cgpm.network.importance import ImportanceNetwork
from cgpm.utils import config as cu
from cgpm.utils import general as gu
from cgpm.utils import timer as tu
from cgpm.utils import validation as vu


class State(CGpm):
    """CGpm representing Crosscat, built as a composition of smaller CGpms."""

    def __init__(
            self, X, outputs=None, inputs=None, cctypes=None,
            distargs=None, Zv=None, Zrv=None, alpha=None, view_alphas=None,
            hypers=None, Cd=None, Ci=None, Rd=None, Ri=None, diagnostics=None,
            loom_path=None, rng=None):
        """ Construct a State.

        Parameters
        ----------
        X : np.ndarray
            Data matrix, each row is an observation and each column a variable.
        outputs : list<int>, optional
            Unique non-negative ID for each column in X, and used to refer to
            the column for all future queries. Defaults to range(0, X.shape[1])
        inputs : list<int>, optional
            Currently unsupported.
        cctypes : list<str>
            Data type of each column, see `utils.config` for valid cctypes.
        distargs : list<dict>, optional
            See the documentation for each DistributionGpm for its distargs.
        Zv : dict(int:int), optional
            Assignment of output columns to views, where Zv[k] is the
            view assignment for column k. Defaults to sampling from CRP.
        Zrv : dict(int:list<int>), optional
            Assignment of rows to clusters in each view, where Zrv[k] is
            the Zr for View k. If specified, then Zv must also be specified.
            Defaults to sampling from CRP.
        Cd : list(list<int>), optional
            List of marginal dependence constraints for columns. Each element in
            the list is a list of columns which are to be in the same view. Each
            column can only be in one such list i.e. [[1,2,5],[1,5]] is not
            allowed.
        Ci : list(tuple<int>), optional
            List of marginal independence constraints for columns.
            Each element in the list is a 2-tuple of columns that must be
            independent, i.e. [(1,2),(1,3)].
        Rd : dict(int:Cd), optional
            Dictionary of dependence constraints for rows, wrt.
            Each entry is (col: Cd), where col is a column number and Cd is a
            list of dependence constraints for the rows with respect to that
            column (see doc for Cd).
        Ri : dict(int:Cid), optional
            Dictionary of independence constraints for rows, wrt.
            Each entry is (col: Ci), where col is a column number and Ci is a
            list of independence constraints for the rows with respect to that
            column (see doc for Ci).
        iterations : dict(str:int), optional
            Metadata holding the number of iters each kernel has been run.
        loom_path: str, optional
            Path to a loom project compatible with this State.
        rng : np.random.RandomState, optional.
            Source of entropy.
        """
        # -- Seed --------------------------------------------------------------
        self.rng = gu.gen_rng() if rng is None else rng

        # -- Inputs ------------------------------------------------------------
        if inputs:
            raise ValueError('State does not accept inputs.')
        self.inputs = []

        # -- Dataset and outputs -----------------------------------------------
        X = np.asarray(X)
        if not outputs:
            outputs = list(range(X.shape[1]))
        else:
            assert len(outputs) == X.shape[1]
            assert all(o >= 0 for o in outputs)
        self.set_outputs(outputs)
        self.X = OrderedDict()
        for i, c in enumerate(self.outputs):
            self.X[c] = X[:,i].tolist()

        # -- Column CRP --------------------------------------------------------
        # Retrieve the dependence constraints.
        if Rd is not None:
            raise ValueError('Row dependence constraints not implemented.')
        if Ri is not None:
            raise ValueError('Row independence constraints not implemented.')
        self.Cd = [] if Cd is None else Cd
        self.Ci = [] if Ci is None else Ci
        self.Rd = {}
        self.Ri = {}
        # Prepare the GPM for the column crp.
        crp_alpha = None if alpha is None else {'alpha': alpha}
        self.crp_id = 5**8
        self.crp = Dim(
            outputs=[self.crp_id],
            inputs=[-1],
            cctype='crp',
            hypers=crp_alpha,
            rng=self.rng
        )
        self.crp.transition_hyper_grids([1]*self.n_cols())
        # Simulate a CRP for the column partition.
        if Zv is None:
            # Simulate a constrained CRP.
            if self.Ci or self.Cd:
                # Require outputs are zero-based for now, rather than worry
                # about maintaining a zero-based map.
                if self.outputs != list(range(self.n_cols())):
                    raise ValueError('Use zero-based outputs with constraints.')
                if self.Ci:
                    # Independence constraints are specified; simulate
                    # the non-exchangeable version of the constrained crp.
                    Zv = gu.simulate_crp_constrained(
                        self.n_cols(), self.alpha(), self.Cd, self.Ci,
                        self.Rd, self.Ri, rng=self.rng)
                else:
                    # Only dependence constraints are specified; simulate
                    # the exchangeable version of the constrained crp.
                    Zv = gu.simulate_crp_constrained_dependent(
                        self.n_cols(), self.alpha(), self.Cd, self.rng)
                # Incorporate hte the data.
                for c, z in zip(self.outputs, Zv):
                    self.crp.incorporate(c, {self.crp_id: z}, {-1:0})
            # Otherwise simulate an unconstrained CRP.
            else:
                for c in self.outputs:
                    z = self.crp.simulate(c, [self.crp_id], None, {-1:0})
                    self.crp.incorporate(c, z, {-1:0})
        # Load the provided Zv without simulation.
        else:
            for c, z in Zv.items():
                self.crp.incorporate(c, {self.crp_id: z}, {-1:0})

        assert len(self.Zv()) == len(self.outputs)

        # -- View data ---------------------------------------------------------
        cctypes = cctypes or [None] * len(self.outputs)
        distargs = distargs or [None] * len(self.outputs)
        hypers = hypers or [None] * len(self.outputs)
        view_alphas = view_alphas or {}

        # If the user specifies Zrv, then the keys of Zrv must match the views
        # which are values in Zv.
        if Zrv is None:
            Zrv = {}
        else:
            assert set(Zrv.keys()) == set(self.Zv().values())

        # -- Views -------------------------------------------------------------
        self.views = OrderedDict()
        self.crp_id_view = 10**7
        for v in set(self.Zv().values()):
            v_outputs = [o for o in self.outputs if self.Zv(o) == v]
            v_cctypes = [cctypes[self.outputs.index(c)] for c in v_outputs]
            v_distargs = [distargs[self.outputs.index(c)] for c in v_outputs]
            v_hypers = [hypers[self.outputs.index(c)] for c in v_outputs]
            view = View(
                self.X,
                outputs=[self.crp_id_view+v] + v_outputs,
                inputs=None,
                Zr=Zrv.get(v, None),
                alpha=view_alphas.get(v, None),
                cctypes=v_cctypes,
                distargs=v_distargs,
                hypers=v_hypers,
                rng=self.rng
            )
            self.views[v] = view

        # -- Foreign CGpms -----------------------------------------------------
        self.token_generator = itertools.count(start=57481)
        self.hooked_cgpms = dict()

        # -- Diagnostic Checkpoints---------------------------------------------
        if diagnostics is None:
            self.diagnostics = defaultdict(list)
            self.diagnostics['iterations'] = dict()
        else:
            self.diagnostics = defaultdict(list, diagnostics)

        # -- Loom project ------------------------------------------------------
        self._loom_path = loom_path

        # -- Validate ----------------------------------------------------------
        self._check_partitions()

        # -- Composite ---------------------------------------------------------
        # Does the state have any conditional GPMs? Conditional GPMs come from
        # - a hooked cgpm;
        # - a conditional dim.
        self._composite = False

    # --------------------------------------------------------------------------
    # Observe

    def incorporate_dim(
            self, T, outputs, inputs=None, cctype=None, distargs=None, v=None):
        """Incorporate a new Dim into this State with data T.

        Parameters
        ----------
        T : list
            Data with length self.n_rows().
        outputs : list[int]
            Identity of the variable modeled by this dim, must be non-negative
            and cannot collide with State.outputs. Only univariate outputs
            currently supported, so the list be a singleton.
        cctype, distargs:
            refer to State.__init__
        v : int, optional
            Index of the view to assign the data. If 0 <= v < len(state.views)
            then insert into an existing View. If v = len(state.views) then
            singleton view will be created with a partition from the CRP prior.
            If unspecified, will be sampled.
        """
        if len(T) != self.n_rows():
            raise ValueError(
                '%d rows are required, received: %d.'
                % (self.n_rows(), len(T)))
        if len(outputs) != 1:
            raise ValueError(
                'Cannot incorporate multivariate outputs: %s.'
                % outputs)
        if outputs[0] in self.outputs:
            raise ValueError(
                'Specified outputs already exist: %s, %s.'
                % (outputs, self.outputs))
        if inputs:
            raise ValueError(
                'Cannot incorporate dim with inputs: %s.'
                % inputs)
        # Append new output to outputs.
        col = outputs[0]
        self.X[col] = T
        self.set_outputs(self.outputs + [col])
        # If v unspecified then transition the col.
        transition = [col] if v is None else []
        # Determine correct view.
        v_add = 0 if v is None else v
        if v_add in self.views:
            view = self.views[v_add]
        else:
            view = View(self.X, outputs=[self.crp_id_view + v_add], rng=self.rng)
            self._append_view(view, v_add)
        # Create the dimension.
        # XXX Does not handle conditional models; consider moving to view?
        D = Dim(
            outputs=outputs,
            inputs=[view.outputs[0]],
            cctype=cctype,
            distargs=distargs,
            rng=self.rng
        )
        D.transition_hyper_grids(self.X[col])
        view.incorporate_dim(D)
        self.crp.incorporate(col, {self.crp_id: v_add}, {-1:0})
        # Transition.
        self.transition_dims(cols=transition)
        self.transition_dim_hypers(cols=[col])
        # Update composite flag.
        self._update_is_composite()
        # Validate.
        self._check_partitions()

    def unincorporate_dim(self, col):
        """Unincorporate the Dim whose output[0] is col."""
        if self.n_cols() == 1:
            raise ValueError('State has only one dim, cannot unincorporate.')
        if col not in self.outputs:
            raise ValueError('col does not exist: %s, %s.')
        # Find the dim and its view.
        d_del = self.dim_for(col)
        v_del = self.Zv(col)
        delete = self.Nv(v_del) == 1
        self.views[v_del].unincorporate_dim(d_del)
        self.crp.unincorporate(col)
        # Clear a singleton.
        if delete:
            self._delete_view(v_del)
        # Clear data for col and remove it from outputs.
        del self.X[col]
        self.set_outputs([i for i in self.outputs if i != col])
        # Update composite flag.
        self._update_is_composite()
        # Validate.
        self._check_partitions()

    def incorporate(self, rowid, observation, inputs=None):
        # XXX Only allow new rows for now.
        if rowid != self.n_rows():
            raise ValueError('Only contiguous rowids supported: %d' % (rowid,))
        if inputs:
            raise ValueError('Cannot incorporate with inputs: %s' % inputs)
        valid_clusters = set([self.views[v].outputs[0] for v in self.views])
        query_clusters = [q for q in observation if q in valid_clusters]
        query_outputs = [q for q in observation if q not in query_clusters]
        if not all(q in self.outputs for q in query_outputs):
            raise ValueError('Invalid observation: %s' % observation)
        if any(isnan(v) for v in list(observation.values())):
            raise ValueError('Cannot incorporate nan: %s.' % observation)
        # Append the observation to dataset.
        for c in self.outputs:
            self.X[c].append(observation.get(c, float('nan')))
        # Pick a fresh rowid.
        if self.hypothetical(rowid):
            rowid = self.n_rows()-1
        # Tell the views.
        for v in self.views:
            query_v = {d: self.X[d][rowid] for d in self.views[v].dims}
            crp_v = self.views[v].outputs[0]
            cluster_v = {crp_v: observation[crp_v]} if crp_v in observation\
                else {}
            self.views[v].incorporate(rowid, gu.merged(cluster_v, query_v))
        # Validate.
        self._check_partitions()

    def unincorporate(self, rowid):
        # XXX WHATTA HACK. Only permit unincorporate the last rowid, which means
        # we can pop the last entry of each list in self.X without affecting any
        # existing rowids.
        if rowid != self.n_rows() - 1:
            raise ValueError('Only last rowid may be unincorporated.')
        if self.n_rows() == 1:
            raise ValueError('Cannot unincorporate last rowid.')
        # Remove the observation from the dataset.
        for c in self.outputs:
            self.X[c].pop()
        # Tell the views.
        for v in self.views:
            self.views[v].unincorporate(rowid)
        # Validate.
        self._check_partitions()

    # XXX Major hack to force values of NaN cells in incorporated rowids.
    def force_cell(self, rowid, observation):
        if (rowid is None):
            raise ValueError('Force observation requires existing rowid.')
        if not 0 <= rowid < self.n_rows():
            raise ValueError('Force observation requires existing rowid.')
        if not all(np.isnan(self.X[c][rowid]) for c in observation):
            raise ValueError('Force observations requires NaN cells.')
        for col, value in observation.items():
            self.X[col][rowid] = value
        queries = vu.partition_list(
            {c: self.Zv(c) for c in observation}, observation)
        for view_id, view_variables in queries.items():
            observation_v = {c: observation[c] for c in view_variables}
            self.views[view_id].force_cell(rowid, observation_v)

    # --------------------------------------------------------------------------
    # Schema updates.

    def update_cctype(self, col, cctype, distargs=None):
        """Update the distribution type of self.dims[col] to cctype.

        Parameters
        ----------
        col : int
            Index of column to update.
        cctype, distargs:
            refer to State.__init__
        """
        assert col in self.outputs
        self.view_for(col).update_cctype(col, cctype, distargs=distargs)
        self.transition_dim_grids(cols=[col])
        self.transition_dim_params(cols=[col])
        self.transition_dim_hypers(cols=[col])
        # Update composite flag.
        self._update_is_composite()
        # Validate.
        self._check_partitions()

    # --------------------------------------------------------------------------
    # Compositions.

    def compose_cgpm(self, cgpm):
        """Compose a CGPM with this object. Returns `token` to be used in the
        call to decompose_cgpm.

        Parameters
        ----------
        cgpm : cgpm.cgpm.CGpm object
            The `CGpm` object to compose.

        Returns
        -------
        token : int
            A unique token representing the composed cgpm, to be used
            by `State.decompose_cgpm`.
        """
        token = next(self.token_generator)
        self.hooked_cgpms[token] = cgpm
        try:
            self.build_network()
        except ValueError as e:
            del self.hooked_cgpms[token]
            raise e
        self._update_is_composite()
        return token

    def decompose_cgpm(self, token):
        """Decompose a previously composed CGPM with identifier `token`.

        Parameters
        ----------
        token : int
            The unique token representing the composed cgpm, returned from
            `State.compose_cgpm`.
        """
        del self.hooked_cgpms[token]
        self._update_is_composite()
        self.build_network()

    def _update_is_composite(self):
        """Update state._composite attribute."""
        hooked = len(self.hooked_cgpms) > 0
        conditional = any(d.is_conditional() for d in self.dims())
        self._composite = hooked or conditional

    def is_composite(self):
        return self._composite

    # --------------------------------------------------------------------------
    # logscore.

    def logpdf_score_crp(self):
        if self.Ci:
            raise ValueError('Cannot compute crp score with independences.')
        # Compute vanilla CRP probability.
        if not self.Cd:
            return self.crp.logpdf_score()
        # Compute constrained CRP probability.
        Zv, alpha = self.Zv(), self.alpha()
        return gu.logp_crp_constrained_dependent(Zv, alpha, self.Cd)

    def logpdf_likelihood(self):
        logp_views = sum(v.logpdf_likelihood() for v in self.views.values())
        return logp_views

    def logpdf_score(self):
        """Compute joint density of all latents and the incorporated data.

        Returns
        -------
        logpdf_score : float
            The log score is P(X,Z) = P(X|Z)P(Z) where X is the observed data
            and Z is the entirety of the latent state in the CGPM.
        """
        logp_crp = self.logpdf_score_crp()
        logp_views = sum(v.logpdf_score() for v in self.views.values())
        return logp_crp + logp_views

    # --------------------------------------------------------------------------
    # logpdf

    def logpdf(self, rowid, targets, constraints=None, inputs=None,
            accuracy=None):
        assert isinstance(targets, dict)
        assert constraints is None or isinstance(constraints, dict)
        self._validate_cgpm_query(rowid, targets, constraints)
        if not self._composite:
            assert not inputs
            return sampling.state_logpdf(self, rowid, targets, constraints)
        constraints = self._populate_constraints(rowid, targets, constraints)
        network = self.build_network(accuracy=accuracy)
        return network.logpdf(rowid, targets, constraints, inputs)

    # --------------------------------------------------------------------------
    # Simulate

    def simulate(self, rowid, targets, constraints=None, inputs=None,
            N=None, accuracy=None):
        assert isinstance(targets, (list, tuple))
        assert inputs is None or isinstance(inputs, dict)
        self._validate_cgpm_query(rowid, targets, constraints)
        if not self._composite:
            assert not inputs
            return sampling.state_simulate(self, rowid, targets, constraints, N)
        constraints = self._populate_constraints(rowid, targets, constraints)
        network = self.build_network(accuracy=accuracy)
        return network.simulate(rowid, targets, constraints, inputs, N)

    # --------------------------------------------------------------------------
    # simulate/logpdf helpers

    def build_network(self, accuracy=None):
        if accuracy is None: accuracy=1
        return ImportanceNetwork(self.build_cgpms(), accuracy, rng=self.rng)

    def build_cgpms(self):
        return [self.views[v] for v in self.views] + list(self.hooked_cgpms.values())

    def _populate_constraints(self, rowid, targets, constraints):
        """Loads constraints from the dataset."""
        constraints = constraints or dict()
        # If the rowid is hypothetical, just return.
        if self.hypothetical(rowid):
            return constraints
        # Retrieve all values for this rowid not in targets or constraints.
        data = {
            c: self.X[c][rowid]
            for c in self.outputs[1:]
            if not any([
                c in targets,
                c in constraints,
                isnan(self.X[c][rowid]),
            ])
        }
        return gu.merged(constraints, data)

    def _validate_cgpm_query(self, rowid, targets, constraints):
        # Is the rowid fresh?
        fresh = self.hypothetical(rowid)
        # Is the query simulate or logpdf?
        simulate = isinstance(targets, (list, tuple))
        # Disallow duplicated target cols.
        if simulate and len(set(targets)) != len(targets):
            raise ValueError('Columns in targets must be unique.')
        # Disallow query constraining observed cells.
        # XXX Only disallow logpdf constraints; simulate is permitted for
        # INFER EXPLICIT PREDICT through BQL to work. Refer to
        # https://github.com/probcomp/cgpm/issues/116
        if not fresh \
                and not simulate \
                and any(not np.isnan(self.X[q][rowid]) for q in targets):
            raise ValueError('Cannot constrain observed cell.')
        # Check if the constraints is valid.
        if constraints:
            # Disallow overlap between targets and constraints.
            if len(set.intersection(set(targets), set(constraints))) > 0:
                raise ValueError('Targets and constraints must be disjoint.')
            # Disallow constraints specifying with observed cells.
            def good_constraint(rowid, e):
                return \
                    e not in self.outputs \
                    or np.isnan(self.X[e][rowid]) \
                    or np.allclose(self.X[e][rowid], constraints[e])
            if not fresh \
                    and any(not good_constraint(rowid, e) for e in constraints):
                raise ValueError('Cannot use observed cell in constraints.')

    # --------------------------------------------------------------------------
    # Bulk operations for multiprocessing performance.

    def simulate_bulk(self, rowids, targets_list, constraints_list=None,
            inputs_list=None, Ns=None):
        """Evaluate multiple queries at once, used by Engine."""
        if constraints_list is None:
            constraints_list = [{} for i in range(len(rowids))]
        if inputs_list is None:
            inputs_list = [{} for i in range(len(rowids))]
        if Ns is None:
            Ns = [1 for i in range(len(rowids))]
        assert len(rowids) == len(targets_list)
        assert len(rowids) == len(constraints_list)
        assert len(rowids) == len(inputs_list)
        assert len(rowids) == len(Ns)
        return [
            self.simulate(r, t, c, i, n)
            for (r, t, c, i, n) in zip(
                rowids,
                targets_list,
                constraints_list,
                inputs_list,
                Ns
            )
        ]

    def logpdf_bulk(self, rowids, targets_list, constraints_list=None,
            inputs_list=None):
        """Evaluate multiple queries at once, used by Engine."""
        if constraints_list is None:
            constraints_list = [{} for i in range(len(rowids))]
        if inputs_list is None:
            inputs_list = [{} for i in range(len(rowids))]
        assert len(rowids) == len(targets_list)
        assert len(rowids) == len(constraints_list)
        assert len(rowids) == len(inputs_list)
        return [
            self.logpdf(r, t, c, i)
            for (r, t, c, i) in zip(
                rowids,
                targets_list,
                constraints_list,
                inputs_list
            )
        ]

    def incorporate_bulk(self, rowids, observations, inputs=None):
        """Incorporate multiple observations at once, used by Engine."""
        for rowid, observation in zip(rowids, observations):
            self.incorporate(rowid, observation, inputs)

    def force_cell_bulk(self, rowids, queries):
        """Force multiple cell values at once, used by Engine."""
        for rowid, query in zip(rowids, queries):
            self.force_cell(rowid, query)

    # --------------------------------------------------------------------------
    # Dependence probability.

    def dependence_probability(self, col0, col1):
        # Use the CrossCat view partition for state variables.
        if self.has_output(col0) and self.has_output(col1):
            return float(self.Zv(col0) == self.Zv(col1))
        Zv = {i: self.Zv(i) for i in self.outputs}
        cgpms = self.build_cgpms()
        return State._dependence_probability_composite(cgpms, Zv, col0, col1)

    def dependence_probability_pairwise(self, colnos=None):
        if colnos is None:
            colnos = self.outputs
        D = np.eye(len(colnos))
        reindex = {c: k for k, c in enumerate(colnos)}
        for i,j in itertools.combinations(colnos, 2):
            d = self.dependence_probability(i, j)
            D[reindex[i], reindex[j]] = D[reindex[j], reindex[i]] = d
        return D

    @staticmethod
    def _dependence_probability_composite(cgpms, Zv, col0, col1):
        # XXX Conservatively assume all outputs of a particular are dependent.
        if any(col0 in c.outputs and col1 in c.outputs for c in cgpms):
            return 1.
        # Use the BayesBall algorithm on the cgpm network.
        ancestors0 = retrieve_ancestors(cgpms, col0) if col0 not in Zv\
            else [c for c in Zv if Zv[c]==Zv[col0]]
        ancestors1 = retrieve_ancestors(cgpms, col1) if col1 not in Zv\
            else [c for c in Zv if Zv[c]==Zv[col1]]
        # Direct common ancestor implies dependent.
        if set.intersection(set(ancestors0), set(ancestors1)):
            return 1.
        # Dependent ancestors via variable partition at root, Zv.
        cc_ancestors0 = [Zv[i] for i in ancestors0 if i in Zv]
        cc_ancestors1 = [Zv[i] for i in ancestors1 if i in Zv]
        if set.intersection(set(cc_ancestors0), set(cc_ancestors1)):
            return 1.
        # No dependence.
        return 0.

    # --------------------------------------------------------------------------
    # Row similarity.

    def row_similarity(self, row0, row1, cols=None):
        if cols is None:
            cols = self.outputs
        views = set(self.view_for(c) for c in cols)
        return np.mean([v.Zr(row0)==v.Zr(row1) for v in views])

    def row_similarity_pairwise(self, cols=None):
        if cols is None:
            cols = self.outputs
        rowids = list(range(self.n_rows()))
        S = np.eye(len(rowids))
        for row0, row1 in itertools.combinations(rowids, 2):
            s = self.row_similarity(row0, row1, cols=cols)
            S[row0, row1] = S[row1, row0] = s
        return S

    # --------------------------------------------------------------------------
    # Relevance probability.

    def relevance_probability(
            self, rowid_target, rowid_query, col, hypotheticals=None):
        """Compute relevance probability of query rows for target row."""
        assert col in self.outputs
        # Retrieve the relevant view.
        view = self.view_for(col)
        # Select the hypothetical rows which are compatible with the view.
        hypotheticals = [r for r in [{d: h.get(d, np.nan) for d in view.dims} for h in hypotheticals] if not all(np.isnan(list(r.values())))] if hypotheticals else []
        # Produce hypothetical rowids.
        rowid_hypothetical = list(range(
            self.n_rows(), self.n_rows() + len(hypotheticals)))
        # Incorporate hypothetical rows.
        for rowid, query in zip(rowid_hypothetical, hypotheticals):
            for d in view.dims:
                self.X[d].append(query[d])
            view.incorporate(rowid, query)
        # Compute the relevance probability.
        rowid_all = rowid_query + rowid_hypothetical
        relevance = all(
            view.Zr(rowid_target) == view.Zr(rq)
            for rq in rowid_all
        ) if rowid_all else 0
        # Unincorporate hypothetical rows.
        for rowid in reversed(rowid_hypothetical):
            for d in view.dims:
                self.X[d].pop()
            view.unincorporate(rowid)
        return int(relevance)

    # --------------------------------------------------------------------------
    # Mutual information

    def mutual_information(self, col0, col1, constraints=None, T=None, N=None,
            progress=None):
        """Computes the mutual information MI(col0:col1|constraints).

        Mutual information with constraints can be of the form:
            - MI(X:Y|Z=z): CMI at a fixed conditioning value.
            - MI(X:Y|Z): expected CMI E_Z[MI(X:Y|Z)] under Z.
            - MI(X:Y|Z, W=w): expected CMI E_Z[MI(X:Y|Z,W=w)] under Z.

        This function supports all three forms. The CMI is computed under the
        posterior predictive joint distributions.

        Parameters
        ----------
        col0, col1 : list<int>
            Columns to comptue MI. If all columns in `col0` are equivalent
            to columns in `col` then entropy is returned, otherwise they must
            be disjoint and the CMI is returned
        constraints : list(tuple), optional
            A list of pairs (col, val) of observed values to condition on. If
            `val` is None, then `col` is marginalized over.
        T : int, optional.
            Number of samples to use in the outer (marginalization) estimator.
        N : int, optional.
            Number of samples to use in the inner Monte Carlo estimator.

        Returns
        -------
        mi : float
            A point estimate of the mutual information.

        Examples
        -------
        # Compute MI(X:Y)
        >>> State.mutual_information(col_x, col_y)
        # Compute MI(X:Y|Z=1)
        >>> State.mutual_information(col_x, col_y, {col_z: 1})
        # Compute MI(X:Y|W)
        >>> State.mutual_information(col_x, col_y, {col_w:None})
        # Compute MI(X:Y|Z=1, W)
        >>> State.mutual_information(col_x, col_y, {col_z: 1, col_w:None})
        """
        if constraints is None:
            constraints = dict()
        # Disallow duplicated variables in constraints and targets.
        if any(c in constraints for c in col0 + col1):
            raise ValueError('Target and constraints columns must be disjoint.')
        # Disallow duplicates in targets, except exact match (entropy).
        if any(c in col1 for c in col0) and set(col0) != set(col1):
            raise ValueError('Targets must match exactly or be disjoint.')
        # Partition the query into independent blocks.
        blocks = self._partition_mutual_information_query(
            col0, col1, constraints)
        return sum(
            self._compute_mutual_information(c0, c1, const, T, N, progress)
            for c0, c1, const in blocks
            if c0 and c1
        )

    def _compute_mutual_information(self, col0, col1, constraints, T=None,
            N=None, progress=None):
        N = N or 100
        T = T or 100
        # Partition constraints into equality (e) and marginalization (m) forms.
        e_constraints = {e:x for e,x in constraints.items() if x is not None}
        m_constraints = [e for e,x in constraints.items() if x is None]
        # Determine the estimator to use.
        estimator = self._compute_mi if set(col0) != set(col1) \
            else self._compute_entropy
        # No marginalization constraints.
        if not m_constraints:
            return estimator(col0, col1, constraints, N)
        # Compute CMI by Monte Carlo.
        def compute_one(i, sample):
            const = gu.merged(e_constraints, sample)
            m = estimator(col0, col1, const, N)
            if progress:
                self._progress(float(i)/T)
            return m
        if progress:
            self._progress(0./T)
        m_samples = self.simulate(None, m_constraints, N=T)
        mi = sum(compute_one(i, samp) for i, samp in enumerate(m_samples))
        return mi / float(T)

    def _compute_mi(self, col0, col1, constraints, N):
        samples = self.simulate(None, col0 + col1, constraints, None, N)
        PXY = self.logpdf_bulk(
            rowids=[-1]*N,
            targets_list=samples,
            constraints_list=[constraints]*N
        )
        PX = self.logpdf_bulk(
            rowids=[-1]*N,
            targets_list=[{c0: s[c0] for c0 in col0} for s in samples],
            constraints_list=[constraints]*N,
        )
        PY = self.logpdf_bulk(
            rowids=[-1]*N,
            targets_list=[{c1: s[c1] for c1 in col1} for s in samples],
            constraints_list=[constraints]*N,
        )
        return old_div((np.sum(PXY) - np.sum(PX) - np.sum(PY)), N)

    def _compute_entropy(self, col0, col1, constraints, N):
        assert set(col0) == set(col1)
        samples = self.simulate(-1, col0, constraints, None, N)
        PX = self.logpdf_bulk(
            rowids=[-1]*N,
            targets_list=[{c0: s[c0] for c0 in col0} for s in samples],
            constraints_list=[constraints]*N,
        )
        return old_div(-np.sum(PX), N)

    def _partition_mutual_information_query(self, col0, col1, constraints):
        cgpms = self.build_cgpms()
        var_to_cgpm = retrieve_variable_to_cgpm(cgpms)
        connected_components = retrieve_weakly_connected_components(cgpms)
        blocks = defaultdict(lambda: ([], [], {}))
        for variable in col0:
            component = connected_components[var_to_cgpm[variable]]
            blocks[component][0].append(variable)
        for variable in col1:
            component = connected_components[var_to_cgpm[variable]]
            blocks[component][1].append(variable)
        for variable in constraints:
            component = connected_components[var_to_cgpm[variable]]
            blocks[component][2][variable] = constraints[variable]
        return list(blocks.values())

    # --------------------------------------------------------------------------
    # Inference

    def transition(
            self, N=None, S=None, kernels=None, rowids=None,
            cols=None, views=None, progress=True, checkpoint=None):
        """Run targeted inference kernels.

        Parameters
        ----------
        N : int, optional
            Number of iterations to transition. Default 1.
        S : float, optional
            Number of seconds to transition. If both N and S set then min used.
        kernels : list<{'alpha', 'view_alphas', 'column_params', 'column_hypers'
            'rows', 'columns'}>, optional
            List of inference kernels to run in this transition. Default all.
        views, rows, cols : list<int>, optional
            View, row and column numbers to apply the kernels. Default all.
        checkpoint : int, optional
            Number of transitions between recording inference diagnostics
            from the latent state (such as logscore and row/column partitions).
            Defaults to no checkpointing.
        progress : boolean, optional
            Show a progress bar for number of target iterations or elapsed time.
        """
        # XXX Many combinations of the above kwargs will cause havoc.

        # Check columns exist, silently ignore non-existent columns.
        if cols and any(c not in self.outputs for c in cols):
            raise ValueError('Only CrossCat columns may be transitioned.')

        # Default order of crosscat kernels is important.
        _kernel_lookup = OrderedDict([
            ('alpha',
                lambda : self.transition_crp_alpha()),
            ('view_alphas',
                lambda : self.transition_view_alphas(views=views, cols=cols)),
            ('column_params',
                lambda : self.transition_dim_params(cols=cols)),
            ('column_hypers',
                lambda : self.transition_dim_hypers(cols=cols)),
            ('rows',
                lambda : self.transition_view_rows(
                    views=views, cols=cols, rows=rowids)),
            ('columns' ,
                lambda : self.transition_dims(cols=cols)),
        ])

        # Run all kernels by default.
        if kernels is None:
            kernels = list(_kernel_lookup.keys())

        kernel_funcs = [_kernel_lookup[k] for k in kernels]
        assert kernel_funcs

        self._transition_generic(
            kernel_funcs, N=N, S=S, progress=progress, checkpoint=checkpoint)

    def transition_crp_alpha(self):
        self.crp.transition_hypers()
        self._increment_iterations('alpha')

    def transition_view_alphas(self, views=None, cols=None):
        if views is None:
            views = set(self.Zv(col) for col in cols) if cols else self.views
        for v in views:
            self.views[v].transition_crp_alpha()
        self._increment_iterations('view_alphas')

    def transition_dim_params(self, cols=None):
        if cols is None:
            cols = self.outputs
        for c in cols:
            self.dim_for(c).transition_params()
        self._increment_iterations('column_params')

    def transition_dim_hypers(self, cols=None):
        if cols is None:
            cols = self.outputs
        for c in cols:
            self.dim_for(c).transition_hypers()
        self._increment_iterations('column_hypers')

    def transition_dim_grids(self, cols=None):
        if cols is None:
            cols = self.outputs
        for c in cols:
            self.dim_for(c).transition_hyper_grids(self.X[c])
        self._increment_iterations('column_grids')

    def transition_view_rows(self, views=None, rows=None, cols=None):
        if self.n_rows() == 1:
            return
        if views is None:
            views = set(self.Zv(col) for col in cols) if cols else self.views
        for v in views:
            self.views[v].transition_rows(rows=rows)
        self._increment_iterations('rows')

    def transition_dims(self, cols=None, m=1):
        if cols is None:
            cols = self.outputs
        cols = self.rng.permutation(cols)
        for c in cols:
            self._gibbs_transition_dim(c, m)
        self._increment_iterations('columns')

    def transition_lovecat(
            self, N=None, S=None, kernels=None, rowids=None, cols=None,
            progress=None, checkpoint=None):
        # This function in its entirely is one major hack.
        # XXX TODO: Temporarily convert all cctypes into normal/categorical.
        if any(c not in ['normal','categorical'] for c in self.cctypes()):
            raise ValueError(
                'Only normal and categorical cgpms supported by lovecat: %s'
                % (self.cctypes()))
        if any(d.is_conditional() for d in self.dims()):
            raise ValueError('Cannot transition lovecat with conditional dims.')
        from cgpm.crosscat import lovecat
        seed = self.rng.randint(1, 2**31-1)
        lovecat.transition(
            self, N=N, S=S, kernels=kernels, rowids=rowids, cols=cols,
            seed=seed, progress=progress, checkpoint=checkpoint)
        # Transition the non-structural parameters.
        self.transition_dim_hypers()
        self.transition_crp_alpha()
        self.transition_view_alphas()

    def transition_loom(
            self, N=None, S=None, kernels=None, progress=None,
            checkpoint=None, seed=None):
        from cgpm.crosscat import loomcat
        loomcat.transition(
            self, N=N, S=S, kernels=kernels, progress=progress,
            checkpoint=checkpoint, seed=seed)
        # Transition the non-structural parameters.
        self.transition(
            N=1,
            kernels=['column_hypers', 'column_params', 'alpha', 'view_alphas'
        ])

    def transition_foreign(
            self, N=None, S=None, cols=None, progress=None):
        # Build foreign kernels.
        if cols is None:
            cols = list(itertools.chain.from_iterable(
                c.outputs for c in list(self.hooked_cgpms.values())))
        if any(c in self.outputs for c in cols):
            raise ValueError('Only foreign variables allowed: %s' % (cols,))
        def build_transition(token):
            def kernel():
                self.hooked_cgpms[token].transition()
                self._increment_iterations('foreign-%s' % (token,))
            return kernel
        kernels= [
            build_transition(token)
            for token in self.hooked_cgpms
            if any(i in self.hooked_cgpms[token].outputs for i in cols)
        ]
        self._transition_generic(kernels, N=N, S=S, progress=progress)

    def _transition_generic(
            self, kernels, N=None, S=None, progress=None, checkpoint=None):

        def _proportion_done(N, S, iters, start):
            if S is None:
                p_seconds = 0
            else:
                p_seconds = old_div((time.time() - start), S)
            if N is None:
                p_iters = 0
            else:
                p_iters = float(iters)/N
            return max(p_iters, p_seconds)

        if N is None and S is None:
            N = 1
        if progress is None:
            progress = True

        iters = 0
        start = time.time()

        while True and kernels:
            for kernel in kernels:
                p = _proportion_done(N, S, iters, start)
                if progress:
                    self._progress(p)
                if p >= 1.:
                    break
                kernel()
            else:
                iters += 1
                if checkpoint and (iters % checkpoint == 0):
                    self._increment_diagnostics()
                continue
            break

        if progress:
            print('\rCompleted: %d iterations in %f seconds.' % \
                (iters, time.time()-start))

    def _increment_iterations(self, kernel, N=1):
        previous = self.diagnostics['iterations'].get(kernel, 0)
        self.diagnostics['iterations'][kernel] = previous + N

    def _increment_diagnostics(self):
        self.diagnostics['logscore'].append(self.logpdf_score())
        self.diagnostics['column_crp_alpha'].append(self.alpha())
        self.diagnostics['column_partition'].append(list(self.Zv().items()))

    def _progress(self, percentage):
        tu.progress(percentage, sys.stdout)


    # --------------------------------------------------------------------------
    # Helpers

    def data_array(self):
        """Return dataset as a numpy array."""
        return np.asarray(list(self.X.values())).T

    def n_rows(self):
        """Number of incorporated rows."""
        return len(self.X[self.outputs[0]])

    def n_cols(self):
        """Number of incorporated columns."""
        return len(self.outputs)

    def cctypes(self):
        """DistributionGpm name of each Dim."""
        return [d.name() for d in self.dims()]

    def distargs(self):
        """DistributionGpm distargs of each Dim."""
        return [d.get_distargs() for d in self.dims()]

    # --------------------------------------------------------------------------
    # Helpers for the outputs

    def has_output(self, col):
        """Optimized lookup checking if state has output."""
        return col in self.outputs_set

    def set_outputs(self, outputs):
        """Update the outputs of the states."""
        self.outputs = list(outputs)
        self.outputs_set = set(self.outputs)

    # --------------------------------------------------------------------------
    # Plotting

    def plot(self):
        """Plots observation histogram and posterior distirbution of Dims."""
        import matplotlib.pyplot as plt
        from cgpm.utils import plots as pu
        layout = pu.get_state_plot_layout(self.n_cols())
        fig = plt.figure(
            num=None,
            figsize=(layout['plot_inches_y'], layout['plot_inches_x']),
            dpi=75,
            facecolor='w',
            edgecolor='k',
            frameon=False,
            tight_layout=True
        )
        # Do not plot more than 6 by 4.
        if self.n_cols() > 24:
            return
        fig.clear()
        for i, dim in enumerate(self.dims()):
            index = dim.index
            ax = fig.add_subplot(layout['plots_x'], layout['plots_y'], i+1)
            dim.plot_dist(self.X[dim.index], ax=ax)
            ax.text(
                1,1, "K: %i " % len(dim.clusters),
                transform=ax.transAxes,
                fontsize=12,
                weight='bold',
                color='blue',
                horizontalalignment='right',
                verticalalignment='top'
            )
            ax.grid()
        # XXX TODO: Write png to disk rather than slow matplotlib animation.
        # plt.draw()
        # plt.ion()
        # plt.show()
        return fig

    # --------------------------------------------------------------------------
    # Internal CRP utils.

    def alpha(self):
        return self.crp.hypers['alpha']

    def Nv(self, v=None):
        Nv = self.crp.clusters[0].counts
        return Nv[v] if v is not None else Nv.copy()

    def Zv(self, c=None):
        Zv = self.crp.clusters[0].data
        return Zv[c] if c is not None else Zv.copy()

    # --------------------------------------------------------------------------
    # Accessors

    def dim_for(self, c):
        return self.view_for(c).dims[c]

    def dims(self):
        return [self.view_for(c).dims[c] for c in self.outputs]

    def view_for(self, c):
        return self.views[self.Zv(c)]

    # --------------------------------------------------------------------------
    # Inference helpers.

    def _dim_is_member(self, view, dim):
        """Is dim a member of view?"""
        return view is not None and dim.index in view.dims

    # Compute probability of dim data under view partition.
    def _dim_get_data_logp(self, view, dim):
        # collasped   member  reassign
        # 0           0       1
        # 0           1       0
        # 1           0       1
        # 1           0       1
        # implies reassign = collapsed or (not member)
        reassign = dim.is_collapsed() or not self._dim_is_member(view, dim)
        logp = view.incorporate_dim(dim, reassign=reassign)
        view.unincorporate_dim(dim)
        return logp

    def _dim_get_proposal(self, view, dim):
        """Get a dim object propose to the view."""
        # If collapsed dim, reuse the dim object. Otherwise uncollapsed dim,
        # create copy to preserve uncollapsed state (can optimize).
        if dim.is_collapsed() or self._dim_is_member(view, dim):
            return dim
        return copy.deepcopy(dim)

    def _gibbs_transition_dim(self, col, m):
        """Gibbs on col assignment to Views, with m auxiliary parameters"""
        # XXX Disable col transitions if \exists conditional model anywhere.
        if any(d.is_conditional() for d in self.dims()):
            raise ValueError(
                'Cannot transition columns with conditional dims.')
        if self.Cd:
            raise ValueError(
                'Cannot transition columns with dependence constraint, '
                'use State.transition_lovecat.')

        # Current dim object and view index.
        dim = self.dim_for(col)

        # Compute logp of the dim under existing views.
        dims_proposal = [
            self._dim_get_proposal(self.views[view], dim)
            for view in self.views
        ]
        logp_data = [
            self._dim_get_data_logp(self.views[view], dim)
            for (view, dim) in zip(self.views, dims_proposal)
        ]

        # Compute logp of the dim under auxiliary views.
        tables = self.crp.clusters[0].gibbs_tables(col, m=m)
        t_aux = tables[len(self.views):]
        dims_proposal_aux = [self._dim_get_proposal(None, dim) for _t in t_aux]
        views_proposal_aux = [
            View(self.X, outputs=[self.crp_id_view + t], rng=self.rng)
            for t in t_aux
        ]
        logp_data_aux = [
            self._dim_get_data_logp(view, dim)
            for (view, dim) in zip(views_proposal_aux, dims_proposal_aux)
        ]

        # Extend structures with auxiliary proposals.
        dims_proposal.extend(dims_proposal_aux)
        logp_data.extend(logp_data_aux)

        # Compute the CRP probabilities of each view.
        logp_crp = self.crp.clusters[0].gibbs_logps(col, m=m)
        assert len(logp_data) == len(logp_crp)

        # Overall view probabilities.
        logp_views = np.add(logp_data, logp_crp)

        # Enforce independence constraints.
        avoid = [a for p in self.Ci if col in p for a in p if a != col]
        for a in avoid:
            index = list(self.views.keys()).index(self.Zv(a))
            logp_views[index] = float('-inf')

        # Draw a new view.
        assert len(tables) == len(logp_views)
        draw = gu.log_pflip(logp_views, rng=self.rng)
        v_sampled = tables[draw]
        v_current = self.Zv(col)

        # Migrate dimension to a new view if necessary.
        if v_current != v_sampled:
            # If migrating dim to an aux view, add it to the state.
            if v_sampled > max(self.views):
                view_aux = views_proposal_aux[draw-len(self.views)]
                self._append_view(view_aux, v_sampled)
            self._migrate_dim(v_current, v_sampled, dims_proposal[draw])
        else:
            self.views[v_current].incorporate_dim(
                dims_proposal[draw],
                reassign=dims_proposal[draw].is_collapsed(),
            )

        self._check_partitions()

    def _migrate_dim(self, v_a, v_b, dim, reassign=None):
        # If `reassign`, then the row partition in `dim` will be force
        # reassigned; if False, then dim.clusters is expected to already match
        # that of view. By default, only collapsed columns will be reassign, and
        # uncollapsed columns (so that the user can specify the uncollasped
        # cluster parameters without having the migration overwrite them).
        if reassign is None:
            reassign = dim.is_collapsed()
        # XXX Even though dim might not be a member of view v_a, the CRP gpm
        # which stores the counts has not been updated to reflect the removal of
        # dim from v_a. Therefore, we check whether CRP has v_a as a singleton.
        delete = self.Nv(v_a) == 1
        if dim.index in self.views[v_a].dims:
            self.views[v_a].unincorporate_dim(dim)
        self.views[v_b].incorporate_dim(dim, reassign=reassign)
        # CRP accounting.
        self.crp.unincorporate(dim.index)
        self.crp.incorporate(dim.index, {self.crp_id: v_b}, {-1:0})
        # Delete empty view?
        if delete:
            self._delete_view(v_a)

    def _delete_view(self, v):
        assert v not in self.crp.clusters[0].counts
        del self.views[v]

    def _append_view(self, view, identity):
        """Append a view and return and its index."""
        assert len(view.dims) == 0
        self.views[identity] = view

    def hypothetical(self, rowid):
        if rowid is not None:
            return not 0 <= rowid < self.n_rows()
        return True

    # --------------------------------------------------------------------------
    # Data structure invariants.

    def _check_partitions(self):
        if not cu.check_env_debug():
            return
        assert self.alpha() > 0.
        assert all(len(self.views[v].dims) == self.crp.clusters[0].counts[v]
                for v in self.views)
        # All outputs should be in the dataset keys.
        assert all([c in list(self.X.keys()) for c in self.outputs])
        # Zv and dims should match n_cols.
        assert sorted(self.Zv().keys()) == sorted(self.outputs)
        assert len(self.Zv()) == self.n_cols()
        assert len(self.dims()) == self.n_cols()
        # Nv should account for each column.
        assert sum(self.Nv().values()) == self.n_cols()
        # Nv should have an entry for each view.
        # assert len(self.Nv_list()) == max(self.Zv.values())+1
        for v in self.views:
            assert len(self.views[v].dims) == self.Nv(v)
            self.views[v]._check_partitions()
        # Dependence constraints.
        assert vu.validate_crp_constrained_partition(
            [self.Zv(c) for c in self.outputs], self.Cd, self.Ci,
            self.Rd, self.Ri)

    # --------------------------------------------------------------------------
    # Serialize

    def to_metadata(self):
        metadata = dict()

        # Dataset.
        metadata['X'] = self.data_array().tolist()
        metadata['outputs'] = self.outputs

        # View partition data.
        metadata['alpha'] = self.alpha()
        metadata['Zv'] = list(self.Zv().items())

        # Column data.
        metadata['cctypes'] = []
        metadata['hypers'] = []
        metadata['distargs'] = []
        metadata['suffstats'] = []
        for dim in self.dims():
            metadata['cctypes'].append(dim.cctype)
            metadata['hypers'].append(dim.hypers)
            # XXX Inputs to conditional dim are stored in
            # distargs['inputs']['indexes']; instead create a separate metadata
            # entry for the dimension inputs.
            metadata['distargs'].append(dim.distargs)
<<<<<<< HEAD
            metadata['suffstats'].append(dim.get_suffstats().items())
=======
            metadata['suffstats'].append(dim.get_suffstats())
>>>>>>> 026e3ce2

        # Dependence constraints.
        metadata['Cd'] = self.Cd
        metadata['Ci'] = self.Ci

        # View data.
        metadata['Zrv'] = []
        metadata['view_alphas'] = []
        for v, view in self.views.items():
            rowids = sorted(view.Zr())
            metadata['Zrv'].append((v, [view.Zr(i) for i in rowids]))
            metadata['view_alphas'].append((v, view.alpha()))

        # Diagnostic data.
        metadata['diagnostics'] = self.diagnostics

        # Hooked CGPMs.
        metadata['hooked_cgpms'] = dict()
        for token, cgpm in self.hooked_cgpms.items():
            metadata['hooked_cgpms'][token] = cgpm.to_metadata()

        # Path of a Loom project.
        metadata['loom_path'] = self._loom_path

        # Factory data.
        metadata['factory'] = ('cgpm.crosscat.state', 'State')

        return metadata

    def to_pickle(self, fileptr):
        metadata = self.to_metadata()
        pickle.dump(metadata, fileptr)

    @classmethod
    def from_metadata(cls, metadata, rng=None):
        if rng is None:
            rng = gu.gen_rng(0)
        to_dict = lambda val: None if val is None else dict(val)
        # Build the State.
        state = cls(
            np.asarray(metadata['X']),
            outputs=metadata.get('outputs', None),
            cctypes=metadata.get('cctypes', None),
            distargs=metadata.get('distargs', None),
            alpha=metadata.get('alpha', None),
            Zv=to_dict(metadata.get('Zv', None)),
            Zrv=to_dict(metadata.get('Zrv', None)),
            view_alphas=to_dict(metadata.get('view_alphas', None)),
            hypers=metadata.get('hypers', None),
            Cd=metadata.get('Cd', None),
            Ci=metadata.get('Ci', None),
            diagnostics=metadata.get('diagnostics', None),
            loom_path=metadata.get('loom_path', None),
            rng=rng,
        )
        # Hook up the composed CGPMs.
        for token, cgpm_metadata in metadata['hooked_cgpms'].items():
            builder = getattr(
                importlib.import_module(cgpm_metadata['factory'][0]),
                cgpm_metadata['factory'][1])
            cgpm = builder.from_metadata(cgpm_metadata, rng=rng)
            state.compose_cgpm(cgpm)
        return state

    @classmethod
    def from_pickle(cls, fileptr, rng=None):
        if isinstance(fileptr, str):
            with open(fileptr, 'rb') as f:
                metadata = pickle.load(f)
        else:
            metadata = pickle.load(fileptr)
        return cls.from_metadata(metadata, rng=rng)
<|MERGE_RESOLUTION|>--- conflicted
+++ resolved
@@ -1379,11 +1379,6 @@
             # distargs['inputs']['indexes']; instead create a separate metadata
             # entry for the dimension inputs.
             metadata['distargs'].append(dim.distargs)
-<<<<<<< HEAD
-            metadata['suffstats'].append(dim.get_suffstats().items())
-=======
-            metadata['suffstats'].append(dim.get_suffstats())
->>>>>>> 026e3ce2
 
         # Dependence constraints.
         metadata['Cd'] = self.Cd
