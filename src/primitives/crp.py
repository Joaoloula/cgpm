--- conflicted
+++ resolved
@@ -102,11 +102,7 @@
         return {}
 
     def get_suffstats(self):
-<<<<<<< HEAD
-        return {'N': self.N, 'counts': self.counts.items()}
-=======
         return {'N': self.N, 'counts': self.counts}
->>>>>>> 026e3ce2
 
     def get_distargs(self):
         return {}
