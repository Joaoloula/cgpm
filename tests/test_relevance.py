--- conflicted
+++ resolved
@@ -23,11 +23,7 @@
 from cgpm.utils import general as gu
 from cgpm.utils import test as tu
 
-<<<<<<< HEAD
-def outputs_data_assignments():
-=======
 def get_data_separated():
->>>>>>> 4344ceeb
     outputs = [1, 2, 3]
     data = np.asarray([
         [0, 0.50, -8.90],
@@ -43,15 +39,8 @@
     assignments = [0, 0, 2, 2, 2, 2, 6, 6, 7]
     return outputs, data, assignments
 
-
-def test_separated():
-    """Run crash tests on well-separated data."""
+def view_cgpm_separated():
     outputs, data, assignments = get_data_separated()
-
-    return outputs, data, assignments
-
-def view_cgpm_separated():
-    outputs, data, assignments = outputs_data_assignments()
     view = View(
         outputs=[1000]+outputs,
         X={output: data[:, i] for i, output in enumerate(outputs)},
@@ -67,7 +56,7 @@
     return view
 
 def state_cgpm_separated():
-    outputs, data, assignments = outputs_data_assignments()
+    outputs, data, assignments = get_data_separated()
     state = State(
         outputs=outputs,
         X=data,
@@ -108,16 +97,7 @@
 def test_hypothetical_no_mutation():
     """Ensure using hypothetical rows does not modify state."""
     outputs, data, assignments = get_data_separated()
-    state = State(
-        outputs=outputs,
-        X=data,
-        cctypes=['categorical', 'normal', 'normal'],
-        distargs=[{'k': 4}, None, None],
-        Zv={output: 0 for output in outputs},
-        Zrv={0: assignments},
-        view_alphas={0: 1.5},
-        rng=gu.gen_rng(1)
-    )
+    state = state_cgpm_separated()
 
     for i in xrange(10):
         state.transition_dim_hypers()
