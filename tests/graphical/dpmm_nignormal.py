# -*- coding: utf-8 -*-

#   Licensed under the Apache License, Version 2.0 (the "License");
#   you may not use this file except in compliance with the License.
#   You may obtain a copy of the License at
#
#       http://www.apache.org/licenses/LICENSE-2.0
#
#   Unless required by applicable law or agreed to in writing, software
#   distributed under the License is distributed on an "AS IS" BASIS,
#   WITHOUT WARRANTIES OR CONDITIONS OF ANY KIND, either express or implied.
#   See the License for the specific language governing permissions and
#   limitations under the License.

from __future__ import print_function
import numpy as np
import matplotlib.pyplot as plt

from cgpm.crosscat.state import State

def observe_datum(x):
    global state
    state.incorporate(rowid=state.n_rows(), observation={0:x})
    state.transition_dim_grids()
<<<<<<< HEAD
    print 'Observation %d: %f' % (state.n_rows(), x)
=======
    print('Observation %f: %f' % (state.n_rows(), x))
>>>>>>> 026e3ce2
    while True:
        state.transition_view_rows()
        state.transition_dim_hypers()
        state.transition_view_alphas()
        ax.clear()
        state.dim_for(0).plot_dist(
            state.X[0], Y=np.linspace(0.01,0.99,200), ax=ax)
        ax.grid()
        plt.pause(.8)

def on_click(event):
    if event.button == 1:
        if event.inaxes is not None:
            observe_datum(event.xdata)

# Create state.
initial_point = .8
state = State([[initial_point]], cctypes=['normal'])

# Activate plotter.
fig, ax = plt.subplots()
ax.grid()
plt.connect('button_press_event', on_click)
plt.show()<|MERGE_RESOLUTION|>--- conflicted
+++ resolved
@@ -20,17 +20,13 @@
 
 def observe_datum(x):
     global state
-    state.incorporate(rowid=state.n_rows(), observation={0:x})
+    state.incorporate(rowid=-1, query={0:x})
     state.transition_dim_grids()
-<<<<<<< HEAD
-    print 'Observation %d: %f' % (state.n_rows(), x)
-=======
     print('Observation %f: %f' % (state.n_rows(), x))
->>>>>>> 026e3ce2
     while True:
         state.transition_view_rows()
         state.transition_dim_hypers()
-        state.transition_view_alphas()
+        # state.transition_view_alphas()
         ax.clear()
         state.dim_for(0).plot_dist(
             state.X[0], Y=np.linspace(0.01,0.99,200), ax=ax)
