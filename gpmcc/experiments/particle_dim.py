--- conflicted
+++ resolved
@@ -269,11 +269,7 @@
 
         return weight
 
-<<<<<<< HEAD
-    def plot_dist(self, ax=None, Y=None):
-=======
     def plot_dist(self, Y=None, ax=None):
->>>>>>> 0ae47fb0
         """Plots the predictive distribution and histogram of X."""
         self.model.plot_dist(self.Xobs, self.clusters, distargs=self.distargs,
             ax=ax, Y=Y, hist=False)